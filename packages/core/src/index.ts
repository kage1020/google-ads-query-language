--- conflicted
+++ resolved
@@ -1,4 +1,3 @@
-<<<<<<< HEAD
 // Builder exports
 export {
   createQueryBuilder,
@@ -10,8 +9,6 @@
   type QueryValidator,
 } from './builder.js';
 // Parser exports
-=======
->>>>>>> 2aa413f5
 export {
   type CompletionItem,
   determineContext,
